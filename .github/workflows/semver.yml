# Based on Python Semantic Release (PSR) and PYPI (Python Package Index) as of July-2025
# [1] https://python-semantic-release.readthedocs.io/en/stable/configuration/automatic-releases/github-actions.html#examples
# [2] https://packaging.python.org/en/latest/guides/publishing-package-distribution-releases-using-github-actions-ci-cd-workflows/

name: Python 🐍 Semantic Versioning
on:
  workflow_dispatch:
    inputs:
      prerelease:
        description: 'Run as a prerelease?'
        required: true
        type: boolean
        default: true
  push:

permissions:
  contents: read

jobs:
  semver-release:
    name: Run Python 🐍 Semantic Version to stamp distribution 📦
    # Only run this job on the master account.
    runs-on: ubuntu-latest
    # defaults: # https://github.com/actions/upload-artifact/issues/232#issuecomment-1065422577
    #   run:
    #     working-directory: ./pyNexafs
    concurrency:
      group: ${{ github.workflow }}-${{ github.event.number }}-${{ github.ref_name }}-release
      cancel-in-progress: false
    permissions:
      contents: write
    outputs:
      released: ${{ steps.is_released.outputs.released }}

    steps:
      - name: Use workflow inputs for pre-release
        shell: bash
        if: ${{ github.event == 'workflow_dispatch' }}
        run: |
          echo "prerelease=${{ github.event.inputs.prerelease }}" >> $GITHUB_ENV
      - name: Set default value for pre-release
        shell: bash
        if: ${{ github.event != 'workflow_dispatch' }}
        run: |
          echo "prerelease=true" >> $GITHUB_ENV
      - name: Display pre-release input
        shell: bash
        run: |
          echo "Python SemVer pre-release?: $prerelease"
      # Note: We checkout the repository at the branch that triggered the workflow
      # with the entire history to ensure to match PSR's release branch detection
      # and history evaluation.
      # However, we forcefully reset the branch to the workflow sha because it is
      # possible that the branch was updated while the workflow was running. This
      # prevents accidentally releasing un-evaluated changes.
      - name: Setup | Checkout Repository on Release Branch
        uses: actions/checkout@v4
        with:
          ref: ${{ github.ref_name }}
          fetch-depth: 0

      - name: Setup | Force release branch to be at workflow sha
        run: |
          git reset --hard ${{ github.sha }}

      - name: Evaluate | Verify upstream has NOT changed
        # Last chance to abort before causing an error as another PR/push was applied to
        # the upstream branch while this workflow was running. This is important
        # because we are committing a version change (--commit). You may omit this step
        # if you have 'commit: false' in your configuration.
        #
        # You may consider moving this to a repo script and call it from this step instead
        # of writing it in-line.
        shell: bash
        run: |
          set +o pipefail

          UPSTREAM_BRANCH_NAME="$(git status -sb | head -n 1 | cut -d' ' -f2 | grep -E '\.{3}' | cut -d'.' -f4)"
          printf '%s\n' "Upstream branch name: $UPSTREAM_BRANCH_NAME"

          set -o pipefail

          if [ -z "$UPSTREAM_BRANCH_NAME" ]; then
              printf >&2 '%s\n' "::error::Unable to determine upstream branch name!"
              exit 1
          fi

          git fetch "${UPSTREAM_BRANCH_NAME%%/*}"

          if ! UPSTREAM_SHA="$(git rev-parse "$UPSTREAM_BRANCH_NAME")"; then
              printf >&2 '%s\n' "::error::Unable to determine upstream branch sha!"
              exit 1
          fi

          HEAD_SHA="$(git rev-parse HEAD)"

          if [ "$HEAD_SHA" != "$UPSTREAM_SHA" ]; then
              printf >&2 '%s\n' "[HEAD SHA] $HEAD_SHA != $UPSTREAM_SHA [UPSTREAM SHA]"
              printf >&2 '%s\n' "::error::Upstream has changed, aborting release..."
              exit 1
          fi

          printf '%s\n' "Verified upstream branch has not changed, continuing with release..."

      # - name: Delete Previous | Distribution Artifacts
      #   uses: actions/delete-artifact@v4 ???
      #   with:
      #     name: distribution-artifacts
      #     path: dist
      - name: Action | Semantic Version Release
        id: release
        # Adjust tag with desired version if applicable.
        # https://python-semantic-release.readthedocs.io/en/stable/configuration/automatic-releases/github-actions.html
        uses: python-semantic-release/python-semantic-release@v10.2.0
        with:
          github_token: ${{ secrets.GITHUB_TOKEN }}
          git_committer_name: "github-actions"
          git_committer_email: "actions@users.noreply.github.com"
          build: true
          prerelease: ${{ env.prerelease == 'true' }}
          changelog: true
          verbosity: 2
          no_operation_mode: ${{ github.repository_owner != 'xraysoftmat'}}

      - name: Env | Check if released and log conditionals
        id: is_released
        run: |
          echo "Success: ${{ steps.release.outcome }} ;  ${{ steps.release.outcome == 'success' }}"
          echo "Ownership: ${{ github.repository_owner }} ; ${{ github.repository_owner == 'xraysoftmat' }}"
          echo "Released: ${{ steps.release.outputs.released }}"
<<<<<<< HEAD
          echo "Branch: ${{ github.action.branch }} ; ${{ (github.action.branch == 'master' || github.action.branch == 'main') }}"
          echo "Tags: ${{ github.ref }} ; ${{ startsWith(github.ref, 'refs/tags/') }}"

=======
          echo "Branch: ${{ github.ref }}; ${{ github.ref == 'refs/heads/main' }}"
          echo "released=${{ steps.release.outcome && github.ref == 'refs/heads/main' && steps.release.outputs.released && github.repository_owner == 'xraysoftmat' && steps.release.outcome == 'success' }}" >> "$GITHUB_OUTPUT"
          
>>>>>>> 2c4a2721
      - name: Publish | Upload to GitHub Release Assets
        uses: python-semantic-release/publish-action@v10.2.0
        if: |
          success() && steps.is_released.outputs.released
        with:
          github_token: ${{ secrets.GITHUB_TOKEN }}
          tag: ${{ steps.release.outputs.tag }}

      - name: Upload | Distribution Artifacts
        uses: actions/upload-artifact@v4
        if: |
          success() && steps.is_released.outputs.released
        with:
          name: distribution-artifacts
          path: ./dist
          overwrite: true
          if-no-files-found: error

      - name: Publish | Upload to GitHub Release Assets
        uses: python-semantic-release/publish-action@v10.2.0
        if: |
          success() && steps.is_released.outputs.released
        with:
          github_token: ${{ secrets.GITHUB_TOKEN }}
          tag: ${{ steps.release.outputs.tag }}

  pypi-deploy:
    # 1. Separate out the deploy step from the publish step to run each step at
    #    the least amount of token privilege
    # 2. Also, deployments can fail, and its better to have a separate job if you need to retry
    #    and it won't require reversing the release.
    name: Publish Python 🐍 distribution 📦 release to PyPI
    runs-on: ubuntu-latest
    needs: semver-release # match the job name above
    if: |
      success() && needs.semver-release.outputs.released
    defaults:
      run:
        working-directory: ./pyNexafs
    # Only run this job on the master account, only publish to PyPI on tag pushes
    permissions:
      contents: read
      id-token: write

    environment:
      name: pypi
      url: https://pypi.org/p/pyNexafs

    steps:
      - name: Setup | Download Build Artifacts
        uses: actions/download-artifact@v4
        id: artifact-download
        with:
          name: distribution-artifacts # Match the name used in the upload step
          path: pyNexafs/dist # Match the path used in the upload step

      - name: Publish package distribution 📦 to PyPI
        uses: pypa/gh-action-pypi-publish@release/v1
        with:
          packages-dir: pyNexafs/dist

  testpypi-deploy:
    name: Publish Python 🐍 distribution 📦 to TestPyPI
    runs-on: ubuntu-latest
    # Only run this job on the master account,  only publish to TestPyPI on tag pushes
    needs: semver-release # match the job name above
    if: |
      success() && needs.semver-release.outputs.released
    environment:
      name: testpypi
      url: https://test.pypi.org/p/pyNexafs

    permissions:
      contents: read
      id-token: write  # IMPORTANT: mandatory for trusted publishing

    steps:
      - name: Setup | Download Build Artifacts
        uses: actions/download-artifact@v4
        id: artifact-download
        with:
          name: distribution-artifacts # Match the name used in the upload step
          path: pyNexafs/dist # Match the path used in the upload step

      - name: Publish distribution 📦 to TestPyPI
        uses: pypa/gh-action-pypi-publish@release/v1
        with:
          repository-url: https://test.pypi.org/legacy/
          packages-dir: pyNexafs/dist<|MERGE_RESOLUTION|>--- conflicted
+++ resolved
@@ -118,6 +118,7 @@
           git_committer_email: "actions@users.noreply.github.com"
           build: true
           prerelease: ${{ env.prerelease == 'true' }}
+          prerelease_token:
           changelog: true
           verbosity: 2
           no_operation_mode: ${{ github.repository_owner != 'xraysoftmat'}}
@@ -128,19 +129,23 @@
           echo "Success: ${{ steps.release.outcome }} ;  ${{ steps.release.outcome == 'success' }}"
           echo "Ownership: ${{ github.repository_owner }} ; ${{ github.repository_owner == 'xraysoftmat' }}"
           echo "Released: ${{ steps.release.outputs.released }}"
-<<<<<<< HEAD
-          echo "Branch: ${{ github.action.branch }} ; ${{ (github.action.branch == 'master' || github.action.branch == 'main') }}"
-          echo "Tags: ${{ github.ref }} ; ${{ startsWith(github.ref, 'refs/tags/') }}"
-
-=======
           echo "Branch: ${{ github.ref }}; ${{ github.ref == 'refs/heads/main' }}"
           echo "released=${{ steps.release.outcome && github.ref == 'refs/heads/main' && steps.release.outputs.released && github.repository_owner == 'xraysoftmat' && steps.release.outcome == 'success' }}" >> "$GITHUB_OUTPUT"
-          
->>>>>>> 2c4a2721
+
+      - name: Display | Release Information
+        if: |
+          success() && steps.is_released.outputs.released
+        run: |
+          echo "Process Release: ${{ steps.is_released.outputs.released }}"
+          echo "Release Tag: ${{ steps.release.outputs.tag }}"
+          echo "Release Version: ${{ steps.release.outputs.version }}"
+          echo "Release Branch: ${{ github.ref_name }}"
+          echo "Release Prerelease: ${{ env.prerelease }}"
+
       - name: Publish | Upload to GitHub Release Assets
         uses: python-semantic-release/publish-action@v10.2.0
         if: |
-          success() && steps.is_released.outputs.released
+          success() && steps.is_released.outputs.released == 'true'
         with:
           github_token: ${{ secrets.GITHUB_TOKEN }}
           tag: ${{ steps.release.outputs.tag }}
@@ -148,7 +153,7 @@
       - name: Upload | Distribution Artifacts
         uses: actions/upload-artifact@v4
         if: |
-          success() && steps.is_released.outputs.released
+          success() && steps.is_released.outputs.released == 'true'
         with:
           name: distribution-artifacts
           path: ./dist
@@ -158,7 +163,7 @@
       - name: Publish | Upload to GitHub Release Assets
         uses: python-semantic-release/publish-action@v10.2.0
         if: |
-          success() && steps.is_released.outputs.released
+          success() && steps.is_released.outputs.released == 'true'
         with:
           github_token: ${{ secrets.GITHUB_TOKEN }}
           tag: ${{ steps.release.outputs.tag }}
